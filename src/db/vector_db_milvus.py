--- conflicted
+++ resolved
@@ -197,15 +197,12 @@
             warnings.warn("Milvus client is not available. Setup skipped.")
             return
 
-<<<<<<< HEAD
-=======
         # Use the specified collection name or fall back to the default
         target_collection = (
             collection_name if collection_name is not None else self.collection_name
         )
 
         # Store the embedding model
->>>>>>> ac3c6b34
         self.embedding_model = embedding
 
         # If dimension is not set during initialization, infer it from the embedding model.
@@ -213,17 +210,11 @@
             self.dimension = self._get_embedding_dimension(embedding)
 
         # Create collection if it doesn't exist
-<<<<<<< HEAD
-=======
-        if not self.client.has_collection(target_collection):
-            # Determine vector dimension based on embedding model
-            dimension = self._get_embedding_dimension(embedding)
->>>>>>> ac3c6b34
 
         warnings.warn(
             f"[Milvus setup] Checking collection '{self.collection_name}' (dimension={self.dimension})"
         )
-        collection_exists = self.client.has_collection(self.collection_name)
+        collection_exists = self.client.has_collection(target_collection)
         warnings.warn(f"[Milvus setup] Collection exists: {collection_exists}")
 
         if collection_exists:
@@ -254,13 +245,8 @@
                 f"[Milvus setup] Creating collection '{self.collection_name}' with dimension {self.dimension}"
             )
             self.client.create_collection(
-<<<<<<< HEAD
-                collection_name=self.collection_name,
-                dimension=self.dimension,
-=======
-                collection_name=target_collection,
-                dimension=dimension,  # Vector dimension
->>>>>>> ac3c6b34
+                collection_name=target_collection, //TODO: CHeck. Was self.collection_name
+                dimension=dimension,  # Vector dimension TODO: Check. Was self.dimension
                 primary_field_name="id",
                 vector_field_name="vector",
             )
@@ -283,30 +269,21 @@
             embedding: Embedding strategy to use:
                       - "default": Use pre-computed vector if available, otherwise use text-embedding-ada-002
                       - Specific model name: Use the specified embedding model to generate vectors
-<<<<<<< HEAD
-
-=======
             collection_name: Name of the collection to write to (defaults to self.collection_name)
->>>>>>> ac3c6b34
         """
         self._ensure_client()
         if self.client is None:
             warnings.warn("Milvus client is not available. Documents not written.")
             return
 
-<<<<<<< HEAD
-        # Validate embedding parameter (including custom_local)
-        all_supported = self.supported_embeddings()
-        if embedding not in all_supported:
-=======
         # Use the specified collection name or fall back to the default
         target_collection = (
             collection_name if collection_name is not None else self.collection_name
         )
 
-        # Validate embedding parameter
-        if embedding not in self.supported_embeddings():
->>>>>>> ac3c6b34
+        # Validate embedding parameter (including custom_local)
+        all_supported = self.supported_embeddings()
+        if embedding not in all_supported:
             raise ValueError(
                 f"Unsupported embedding: {embedding}. Supported: {all_supported}"
             )
